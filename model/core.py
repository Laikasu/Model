"""
Implement functions to simulate and model an interferometric microscopy system on spherical particles.
It contains
1: scattering
2a: propagation towards objective
2b: projection from objective onto camera
"""

import numpy as np

import miepython as mie

from numpy.typing import NDArray
from scipy.special import jv
from scipy.integrate import quad_vec
from scipy.interpolate import interp1d
from importlib import resources


# Johnsonn and Christy data for gold
# https://refractiveindex.info/?shelf=main&book=Au&page=Johnson
with resources.files("model").joinpath('Johnson.csv').open("r") as file:
    gold = np.genfromtxt(file, delimiter=',', skip_header=1).T
_gold_wavelen = gold[0]
_n_gold = gold[1] - 1j*gold[2]
n_gold = interp1d(_gold_wavelen*10**-6, _n_gold, kind='cubic')

import scipy.constants as const

def drude_gold(wavelen):
    """
    Get the refractive index of gold according only to the Drude model.
    """
    # Johnson and Christy
    f = 1
    tau = 9*10**-15
    damping = const.hbar/tau/const.e
    res_p = 9.06
    

    freq_eV = const.h * const.c / (wavelen * 1e-9) / const.e

    drude = -f * res_p**2 / (freq_eV**2 + 1j*freq_eV*damping)
    epsilon = 1 + drude
    return np.sqrt(epsilon)

# constants
n_ps = 1.5537
n_air = 1
n_water = 1.333
n_glass = 1.499
n_oil = 1.518
n_glyc = 1.461

# default design parameters
defaults = {
    "aberrations": False,
    "n_medium": n_water,
    "n_glass": n_glass,
    "n_glass0": n_glass,
    "n_oil0": n_oil,
    "n_oil": n_oil,
    "t_oil0": 100e-6,       # micron
    "t_oil": 100e-6,       # micron
    "t_glass0": 170e-6,    # micron
    "t_glass": 170e-6,     # micron
    "diameter": 30e-9,     # nm
    "z_p": 0,              # micron
    "defocus": 0,          # um
    "wavelen": 532e-9,     # nm
    "NA": 1.4,
    "multipolar": False,
    "roi_size": 2e-6,      # micron
    "pxsize": 3.45e-6,     # micron
    "magnification": 60,
    "scat_mat": "gold",
    "n_custom": n_ps,
    "x0": 0,               # micron
    "y0": 0,               # micron
    "r_resolution": 30,
    "efficiency": 1.,   # Modification to the E_scat/E_ref ratio
    # Angles / Polarization
    "anisotropic": False,
    "azimuth": 0,           # radians
    "inclination": 0,       # radians
    "polarized": False,
    "dipole": False,
    "polarization_angle": 0,  # radians
    "dipole": False,
    "aspect_ratio": 1,
}


    

class Camera():
    """Helper class to handle coordinate conversions"""
    def __init__(self, **kwargs):
        roi_size = kwargs['roi_size']
        pxsize = kwargs['pxsize']
        magnification = kwargs['magnification']
        x0 = kwargs['x0']
        y0 = kwargs['y0']

        self.roi_size = roi_size
        self.pxsize = pxsize
        self.magnification = magnification
        self.pxsize_obj = self.pxsize/self.magnification
        pixels = int(self.roi_size//self.pxsize_obj)
        self.pixels = pixels + 1 if pixels%2 == 0 else pixels
        xs = np.linspace(-self.roi_size/2, self.roi_size/2, pixels)
        ys = np.linspace(-self.roi_size/2, self.roi_size/2, pixels)
        self.x, self.y = np.meshgrid(xs, ys)
        self.r = np.sqrt((self.x-x0)**2 + (self.y-y0)**2)
        self.phi = np.arctan2(self.y-y0, self.x-x0)


def opd(angle_oil, **kwargs):
    """
    Optical path difference between the design path of the objective (in focus, z_p = 0, RI's match design, thicknesses match design etc)
    and the actual  path where all parameters can differ.
    """
    z_p = kwargs['z_p']
    defocus = kwargs['defocus']
    aberrations = kwargs['aberrations']
    n_oil = kwargs['n_oil']
    n_oil0 = kwargs['n_oil0']
    n_glass = kwargs['n_glass']
    n_glass0 = kwargs['n_glass0']
    n_medium = kwargs['n_medium']
    t_glass = kwargs['t_glass']
    t_glass0 = kwargs['t_glass0']
    t_oil0 = kwargs['t_oil0']

    if aberrations:
        # Full opd

        # effective RI in the z direction
        n_eff = lambda RI: np.sqrt(RI**2 - n_oil**2 *np.sin(angle_oil)**2)
        # extra phase incurred by excitation beam
        excitation_opd = n_medium*z_p

        # Phase differences in different media
        medium_opd = z_p*n_eff(n_medium)
        glass_opd = t_glass*n_eff(n_glass) - t_glass0*n_eff(n_glass0)
        
        # Practical focusing condition provides real t_oil (Gibson, 1991)
        t_oil = z_p - defocus + n_oil*(-z_p/n_medium - t_glass/n_glass + t_glass0/n_glass0 + t_oil0/n_oil0)
        n_eff_oil = n_oil*np.cos(angle_oil) # simplified

        oil_opd = t_oil*n_eff_oil - t_oil0*n_eff(n_oil0)

        return  excitation_opd + medium_opd + glass_opd + oil_opd
    else:
        # simplified for constant RI and thickness

        # extra phase incurred by excitation beam
        excitation_opd = n_medium*z_p

        Dt_oil = z_p*(1 - n_oil/n_medium) - defocus
        n_eff_oil = n_oil*np.cos(angle_oil) # simplified
        
        return n_eff_oil*Dt_oil + excitation_opd

def opd_ref(**kwargs):
    """
    Optical path difference of the reference beam from the glass-medium layer to the aperture
    It travels through glass and oil at orthogonal angle.
    """
    z_p = kwargs['z_p']
    defocus = kwargs['defocus']
    aberrations = kwargs['aberrations']
    n_oil = kwargs['n_oil']
    n_oil0 = kwargs['n_oil0']
    n_glass = kwargs['n_glass']
    n_glass0 = kwargs['n_glass0']
    n_medium = kwargs['n_medium']
    t_glass = kwargs['t_glass']
    t_glass0 = kwargs['t_glass0']
    t_oil0 = kwargs['t_oil0']

    if aberrations:
        # Phase differences in different media
        glass_opd = t_glass*n_glass - t_glass0*n_glass0
        
        # Practical focusing condition provides real t_oil (Gibson, 1991)
        t_oil = z_p - defocus + n_oil*(-z_p/n_medium - t_glass/n_glass + t_glass0/n_glass0 + t_oil0/n_oil0)

        oil_opd = t_oil*n_oil - t_oil0*n_oil0

        return glass_opd + oil_opd
    else:
        # simplified for constant RI and thickness

        Dt_oil = z_p*(1 - n_oil/n_medium) - defocus
        
        return n_oil*Dt_oil


def snells_law(n1, angle1, n2):
    """
    Return angle2 given n1*angle1 = n2*angle2
    """
    return np.arcsin(n1 / n2 * np.sin(angle1))
    

def t_p(n1, angle1, n2, angle2):
    return 2*n1*np.cos(angle1)/(n2*np.cos(angle1) + n1*np.cos(angle2))

def t_s(n1, angle1, n2, angle2):
    return 2*n1*np.cos(angle1)/(n1*np.cos(angle1) + n2*np.cos(angle2))


def B(n, angle_oil, rs, **kwargs):
    wavelen = kwargs['wavelen']
    n_oil = kwargs['n_oil']

    k_0 = -2*np.pi/wavelen
    return np.sqrt(np.cos(angle_oil))*np.sin(angle_oil)*jv(n, k_0*rs*n_oil*np.sin(angle_oil))*np.exp(1j*k_0*opd(angle_oil, **kwargs))


epsrel=1e-3
def Integral_0(rs, **kwargs):
    n_medium = kwargs['n_medium']
    n_glass = kwargs['n_glass']
    n_oil = kwargs['n_oil']
    NA = kwargs['NA']

    capture_angle_medium = np.arcsin(min(NA/n_medium, 1))

    def integrand(angle_medium):
        angle_glass = snells_law(n_medium, angle_medium, n_glass)
        angle_oil = snells_law(n_medium, angle_medium, n_oil)
        t_p_1 = t_p(n_medium, angle_medium, n_glass, angle_glass)
        t_p_2 = t_p(n_glass, angle_glass, n_oil, angle_oil)
        t_s_1 = t_s(n_medium, angle_medium, n_glass, angle_glass)
        t_s_2 = t_s(n_glass, angle_glass, n_oil, angle_oil)
        E_s, E_p = calculate_scatter_field_angular(angle_medium, **kwargs)

        return (B(0, angle_oil, rs, **kwargs)*
            (E_s*t_s_1*t_s_2 + E_p*t_p_1*t_p_2))
    
    # Vectorized over rs
    return quad_vec(integrand, 0, capture_angle_medium, epsrel=epsrel)[0]

def Integral_1(rs, **kwargs):
    n_medium = kwargs['n_medium']
    n_glass = kwargs['n_glass']
    n_oil = kwargs['n_oil']
    NA = kwargs['NA']

    capture_angle_medium = np.arcsin(min(NA/n_medium, 1))

    def integrand(angle_medium):
        angle_glass = snells_law(n_medium, angle_medium, n_glass)
        angle_oil = snells_law(n_glass, angle_glass, n_oil)
        t_p_1 = t_p(n_medium, angle_medium, n_glass, angle_glass)
        t_p_2 = t_p(n_glass, angle_glass, n_oil, angle_oil)

        return (B(1, angle_oil, rs, **kwargs)*
            t_p_1*t_p_2 * np.sin(angle_medium))
    
    # Vectorized over rs
    return quad_vec(integrand, 0, capture_angle_medium, epsrel=epsrel)[0]

def Integral_2(rs, **kwargs):
    n_medium = kwargs['n_medium']
    n_glass = kwargs['n_glass']
    n_oil = kwargs['n_oil']
    NA = kwargs['NA']

    capture_angle_medium = np.arcsin(min(NA/n_medium, 1))

    def integrand(angle_medium):
        angle_glass = snells_law(n_medium, angle_medium, n_glass)
        angle_oil = snells_law(n_glass, angle_glass, n_oil)
        t_p_1 = t_p(n_medium, angle_medium, n_glass, angle_glass)
        t_p_2 = t_p(n_glass, angle_glass, n_oil, angle_oil)
        t_s_1 = t_s(n_medium, angle_medium, n_glass, angle_glass)
        t_s_2 = t_s(n_glass, angle_glass, n_oil, angle_oil)
        E_S, E_P = calculate_scatter_field_angular(angle_medium, **kwargs)

        return (B(2, angle_oil, rs, **kwargs)*
            (E_S*t_s_1*t_s_2 - E_P*t_p_1*t_p_2))
    

    # Vectorized over rs
    return quad_vec(integrand, 0, capture_angle_medium, epsrel=epsrel)[0]



def calculate_propagation(**kwargs):
    """
    Calculate the propagation from particle to camera.
    The mathematics is radial and the radial data is interpolated to project onto a grid
    Returns a matrix which converts an xyz polarized scatter field into an S and P component at the detector.
    [Es, Ep] = M [Ex, Ey, Ez]
    """
    wavelen = kwargs['wavelen']
    r_resolution = kwargs['r_resolution']
    n_medium = kwargs['n_medium']

    camera = Camera(**kwargs)
    rs = np.linspace(0, np.max(camera.r), r_resolution)

    I_0 = interp1d(rs, Integral_0(rs, **kwargs))(camera.r)
    I_1 = interp1d(rs, Integral_1(rs, **kwargs))(camera.r)
    I_2 = interp1d(rs, Integral_2(rs, **kwargs))(camera.r)
    
    # Components for x polarization
    e_px = I_0 + I_2*np.cos(2*camera.phi)
    e_py = I_2*np.sin(2*camera.phi)
    e_pz = -2j*I_1*np.cos(camera.phi)
    # Components for y polarization
    e_sx = I_2*np.sin(2*camera.phi)
    e_sy = I_0 - I_2*np.cos(2*camera.phi)
    e_sz = -2j*I_1*np.sin(camera.phi)

    k = 2*np.pi*n_medium/wavelen
    plane_wave_decomp = 1j*k/2/np.pi
    return -plane_wave_decomp*np.stack([[e_px, e_py, e_pz],
                                        [e_sx, e_sy, e_sz]]).transpose((2, 3, 0, 1))


def calculate_fields(**kwargs) -> tuple[NDArray[np.complex128], NDArray[np.complex128]]:
    """
    Propagate and project the scatter field onto the detector

    Parameters
    ----------
    scatter_field : array_like
        A polarized field to propagate and project
    p : DesignParams
        A custom class containing experimental data
    """
    wavelen = kwargs['wavelen']
    polarization_angle = kwargs['polarization_angle']
    polarized = kwargs['polarized']
    n_medium = kwargs['n_medium']
    efficiency = kwargs['efficiency']
<<<<<<< HEAD
=======
    multipolar = kwargs['multipolar']
>>>>>>> 900670ae
    

    # Relative signal strength change due to layer boundaries
    r_gm = (n_glass - n_medium)/(n_glass + n_medium)
    E_reference = r_gm

    # takes 2x3 matrix M takes polarization p and Mp gives E in p and s components.
    detector_field_components = calculate_propagation(**kwargs)

    # Average over angles if unpolarized
    if not polarized:
        polarization_angle = np.linspace(0, 2*np.pi, 100)
<<<<<<< HEAD
        kwargs["polarization_angle"] = polarization_angle

    ref_polarization_3d = np.array([np.cos(polarization_angle), np.sin(polarization_angle), np.zeros_like(polarization_angle)])
    reference_field = ref_polarization_3d*E_reference

    
    # Polarization handling outside integral. only theta in integral.
    scatter_field = (calculate_scatter_field(**kwargs)*-1j)[:-1]

    detector_field = detector_field_components@scatter_field
=======
        kwargs['polarization_angle'] = polarization_angle
    
    

    
    # the first is the x-component, the second y.
    scatter_field = calculate_scatter_field(**kwargs)*-1j

    if polarized:
        detector_field = detector_field_components@scatter_field
    else:
        detector_field = np.einsum('ijab,bk->ijka', detector_field_components, scatter_field)
>>>>>>> 900670ae
    
    # Apply collection efficiency modification
    detector_field *= efficiency

    ref_polarization = np.array([np.cos(polarization_angle), np.sin(polarization_angle)]).T*np.ones_like(detector_field)
    reference_field = ref_polarization*E_reference
    
    # effect of inclination on opd
    k = -2*np.pi/wavelen
    detector_field /= np.exp(1j*k*opd_ref(**kwargs))


    return detector_field, reference_field
    
def calculate_intensities(**kwargs) -> NDArray[np.floating]:
    """
    Propagate and project the scatter field onto the detector

    Parameters
    ----------
    polarized: bool
    """
    polarized = kwargs['polarized']

    detector_field, reference_field = calculate_fields(**kwargs)
    
    interference_contrast = 2*np.sum(np.real((detector_field*np.conj(reference_field))), axis=-1)
    scatter_contrast = np.sum(np.abs(detector_field)**2, axis=-1)

    

    # Average over all polarization angles if unpolarized
    if not polarized:
        interference_contrast = np.mean(interference_contrast, axis=-1)
        scatter_contrast = np.mean(scatter_contrast, axis=-1)

    
    return np.stack([interference_contrast, scatter_contrast])

def calculate_scatter_field_angular(angle, multipolar=True, **kwargs):
    if multipolar:
        return calculate_scatter_field_mie(angle, **kwargs)/calculate_scatter_field_mie(0, **kwargs)[0]
    else:
        return np.array([1, np.cos(angle)])

def scatter_RI(**kwargs):
    scat_mat = kwargs['scat_mat']
    wavelen = kwargs['wavelen']
    
    # Check input
    if scat_mat not in {'gold', 'polystyrene', 'custom'}:
        raise ValueError(f'Scattering material {scat_mat} not implemented. Possible values: gold, polystyrene, custom')

    if scat_mat == 'gold':
        return n_gold(wavelen)
    elif scat_mat =='polystyrene':
        return n_ps
    else:
        return kwargs['n_custom']

def calculate_scatter_field_dipole(**kwargs):
    n_medium = kwargs['n_medium']
    diameter = kwargs['diameter']
    wavelen = kwargs['wavelen']
    polarization_angle = kwargs['polarization_angle']
    azimuth = kwargs['azimuth']
    inclination = kwargs['inclination']

    a = diameter/2
    n_scat = scatter_RI(**kwargs)

    
    k = 2*np.pi*n_medium/wavelen
    e_scat = n_scat**2
    e_medium = n_medium**2
    polarizability = 4*np.pi*a**3*(e_scat-e_medium)/(e_scat + 2*e_medium)


    rel_angle = polarization_angle-azimuth
    
    dir = np.cos(inclination)*np.array([np.cos(rel_angle)*np.cos(inclination)*np.cos(azimuth),
                    np.cos(rel_angle)*np.cos(inclination)*np.sin(azimuth),
                    np.cos(rel_angle)*np.sin(inclination)])
    return k**2/4/np.pi*polarizability*dir



def calculate_scatter_field_anisotropic(**kwargs):
    n_medium = kwargs['n_medium']
    diameter = kwargs['diameter']
    wavelen = kwargs['wavelen']
    aspect_ratio = kwargs['aspect_ratio']
    azimuth = kwargs['azimuth']
    inclination = kwargs['inclination']
    polarization_angle = kwargs['polarization_angle']

    n_scat = scatter_RI(**kwargs)

    # Magnitude and phase of scatter field
    k = 2*np.pi*n_medium/wavelen
    e_scat = n_scat**2
    e_medium = n_medium**2

    a = diameter/2
    c = a*aspect_ratio
    e = np.sqrt(1 - 1/aspect_ratio**2)
    if np.isclose(e, 0):
        L_parallel = 1/3
    elif np.isclose(e, 1):
        L_parallel = 0
    else:
        L_parallel = (1-e**2)/e**2 * (np.log((1+e)/(1-e))/2/e - 1)
    L_perp = (1 - L_parallel)/2

    V = np.pi*a**2*c*4/3
    pol = lambda L: V*(e_scat - e_medium)/(e_medium + L*(
         e_scat - e_medium))

    
    a_parallel = pol(L_parallel)
    a_perp = pol(L_perp)
    # both zero -> x a_parallel
    # polarization 45 -> x 1/sqrt(2)
<<<<<<< HEAD

    orientation_r = np.array([np.cos(inclination)*np.cos(azimuth), np.cos(inclination)*np.sin(azimuth), np.sin(inclination)])
    phi = np.array([-np.sin(azimuth), np.cos(azimuth), 0])
    theta = np.array([-np.sin(inclination)*np.sin(azimuth), -np.sin(inclination)*np.cos(azimuth), np.cos(inclination)])


    reference = np.array([np.cos(polarization_angle), np.sin(polarization_angle), np.zeros_like(polarization_angle)])



    polarization = np.squeeze(np.outer(a_parallel*orientation_r, orientation_r@reference) + 
                    np.outer(a_perp*phi, phi@reference) + 
                    np.outer(a_perp*theta, theta@reference))

    return k**2/4/np.pi*polarization
=======

    orientation_r = np.array([np.cos(inclination)*np.cos(azimuth), np.cos(inclination)*np.sin(azimuth), np.sin(inclination)])
    phi = np.array([-np.sin(azimuth), np.cos(azimuth), 0])
    theta = np.array([-np.sin(inclination)*np.cos(azimuth), -np.sin(inclination)*np.sin(azimuth), np.cos(inclination)])


    reference = np.array([np.cos(polarization_angle), np.sin(polarization_angle), np.zeros_like(polarization_angle)])



    polarization = np.squeeze(np.outer(a_parallel*orientation_r, orientation_r@reference) + 
                    np.outer(a_perp*phi, phi@reference) + 
                    np.outer(a_perp*theta, theta@reference))

    return k**2/4/np.pi*polarization
    # if (x > 0.1):
    #     print("Exceeded bounds of Rayleigh approximation")
    
    # 1j delay is not captured in polarizability. The physical origin is the scattered wave being spherical and the incoming being planar.
    # For the radius of curvature to match it needs an i phase change
>>>>>>> 900670ae


def calculate_scatter_field_mie(angle, **kwargs):
    """
    Supports array inputs
    """
    n_medium = kwargs['n_medium']
    diameter = kwargs['diameter']
    wavelen = kwargs['wavelen']
    a = diameter/2
    
    n_scat = scatter_RI(**kwargs)

    # Magnitude and phase of scatter field
    # capture_angle_medium = np.arcsin(min(NA/n_medium, 1))
    # collection_efficiency = capture_angle_medium/np.pi
    k = 2*np.pi*n_medium/wavelen
    x_mie = k*a
    m = n_scat/n_medium

    # Benchmark

    # # S1 and S2 give the scatter amplitudes parallel (S1) and perpendicular (S2) to the scattering plane (k_in and k_out)
    # # for backscattering S1 = -S2, I take S1
    # S1_0, S2_0 = mie.S1_S2(m, x_mie, 1, norm='wiscombe')
    # S1_pi, S2_pi = mie.S1_S2(m, x_mie, -1, norm='wiscombe')

    # backscatter_field = S1_pi/k

    # q_ext = 4*np.real(S1_0)/x_mie**2

    # # def integrand(angle):
    # #     mu = np.cos(angle)
    # #     S1, S2 = mie.S1_S2(m, x_mie, mu, norm='wiscombe')
    # #     F = (np.abs(S1)**2+np.abs(S2)**2)/2
    # #     return F*np.sin(angle)
    
    # def integrand(angle):
    #     mu = np.cos(angle)
    #     S1, S2 = mie.S1_S2(m, x_mie, mu, norm='wiscombe')
    #     S = np.squeeze([S1, S2])/np.sqrt(2)
    #     E = np.sqrt(np.sum(S**2))
    #     return np.abs(E)**2*np.sin(angle)
    
    # q_sca = 2*quad(integrand, 0, np.pi)[0]/x_mie**2

    # q_back = 4*np.abs(backscatter_field)**2/a**2


    # print(q_ext, q_sca, q_back)
    # # Other function for benchmark
    # qext, qsca, qback, g = np.vectorize(mie.efficiencies_mx)(m, x_mie)
    # print(qext, qsca, qback)
    # exit()

    mu = -np.cos(angle)
    S1, S2 = mie.S1_S2(m, x_mie, mu, norm='wiscombe')
    S = np.squeeze([S1, S2])
    return S/1j/k

def calculate_scatter_field(multipolar=True, dipole=False, **kwargs):
    if multipolar:
        polarization_angle = kwargs['polarization_angle']
<<<<<<< HEAD
        return calculate_scatter_field_mie(np.pi, **kwargs)[0]*np.array([np.cos(polarization_angle), np.sin(polarization_angle), np.zeros_like(polarization_angle)])
=======
        return calculate_scatter_field_mie(0, **kwargs)[0]*np.array([np.cos(polarization_angle), np.sin(polarization_angle), np.zeros_like(polarization_angle)])
>>>>>>> 900670ae
    
    if dipole:
        return calculate_scatter_field_dipole(**kwargs)
    
    return calculate_scatter_field_anisotropic(**kwargs)
    


microns = {'z_p', 'defocus', 't_oil0', 't_glass0', 't_oil', 't_glass', 'roi_size', 'pxsize', 'x0', 'y0'}
nanometers = {'wavelen', 'diameter'}
degrees = {'azimuth', 'inclination', 'polarization_angle'}

def create_params(**kwargs) -> dict:
    # Unit conversions
    for um in microns:
        if um in kwargs.keys():
            kwargs[um] = kwargs[um]*10**-6
    
    for nm in nanometers:
        if nm in kwargs.keys():
            kwargs[nm] = kwargs[nm]*10**-9
    
    for deg in degrees:
        if deg in kwargs.keys():
            kwargs[deg] = np.radians(kwargs[deg])
    

    return {**defaults, **kwargs}


# User convenience functions for elegant numpy usage

# backscattering
def simulate_backscattering(**kwargs):
    """Simulate Mie/dipole scattering"""
    params = create_params(**kwargs)
    return calculate_scatter_field(**params)

def vectorize_array(func, **kwargs):
    """Vectorization with array output"""
    # Vectorize loses type
    ret = np.vectorize(func, otypes=[np.ndarray])(**kwargs)
    
    stack = np.stack(ret)
    if stack.dtype == object:
        stack = np.array(stack.tolist())
    
    # Force the type
    #stack = np.array(stack.tolist(), dtype=dtype)
    # 1D
    if ret.shape == stack.shape:
        return stack
    return np.moveaxis(stack,ret.ndim, 0)

def simulate_center(**kwargs) -> NDArray[np.float64]:
    """Simulate only the center pixel"""
    params = create_params(**kwargs)
    # Single pixel
    params['r_resolution'] = 2
    roi_size = params['pxsize']/params['magnification']
    params['roi_size'] = roi_size

    return np.squeeze(vectorize_array(calculate_intensities, **params))


def simulate_field(**kwargs) -> NDArray[np.complex128]:
    """Simulate the field at the center pixel"""
    params = create_params(**kwargs)
    # Single pixel
    params['r_resolution'] = 2
    roi_size = params['pxsize']/params['magnification']
    params['roi_size'] = roi_size

    return np.squeeze(vectorize_array(calculate_fields, **params))

def simulate_camera(**kwargs) -> NDArray[np.complex128]:
    """Simulate an entire sensor"""
    # Unit conversions
    params = create_params(**kwargs)
    return vectorize_array(calculate_intensities, **params)


def polarization(vector: np.ndarray) -> np.ndarray:
    v = np.abs(vector)
    return v/np.linalg.norm(v,axis=-1,keepdims=True)*np.sign(v[...,0:1])

def magnitude(vector: np.ndarray) -> np.complex128:
    # dot product
    return np.einsum('...i,...i', polarization(vector), np.conj(vector))<|MERGE_RESOLUTION|>--- conflicted
+++ resolved
@@ -86,7 +86,6 @@
     "polarized": False,
     "dipole": False,
     "polarization_angle": 0,  # radians
-    "dipole": False,
     "aspect_ratio": 1,
 }
 
@@ -278,10 +277,10 @@
         t_p_2 = t_p(n_glass, angle_glass, n_oil, angle_oil)
         t_s_1 = t_s(n_medium, angle_medium, n_glass, angle_glass)
         t_s_2 = t_s(n_glass, angle_glass, n_oil, angle_oil)
-        E_S, E_P = calculate_scatter_field_angular(angle_medium, **kwargs)
+        E_s, E_p = calculate_scatter_field_angular(angle_medium, **kwargs)
 
         return (B(2, angle_oil, rs, **kwargs)*
-            (E_S*t_s_1*t_s_2 - E_P*t_p_1*t_p_2))
+            (E_s*t_s_1*t_s_2 - E_p*t_p_1*t_p_2))
     
 
     # Vectorized over rs
@@ -338,10 +337,6 @@
     polarized = kwargs['polarized']
     n_medium = kwargs['n_medium']
     efficiency = kwargs['efficiency']
-<<<<<<< HEAD
-=======
-    multipolar = kwargs['multipolar']
->>>>>>> 900670ae
     
 
     # Relative signal strength change due to layer boundaries
@@ -354,18 +349,6 @@
     # Average over angles if unpolarized
     if not polarized:
         polarization_angle = np.linspace(0, 2*np.pi, 100)
-<<<<<<< HEAD
-        kwargs["polarization_angle"] = polarization_angle
-
-    ref_polarization_3d = np.array([np.cos(polarization_angle), np.sin(polarization_angle), np.zeros_like(polarization_angle)])
-    reference_field = ref_polarization_3d*E_reference
-
-    
-    # Polarization handling outside integral. only theta in integral.
-    scatter_field = (calculate_scatter_field(**kwargs)*-1j)[:-1]
-
-    detector_field = detector_field_components@scatter_field
-=======
         kwargs['polarization_angle'] = polarization_angle
     
     
@@ -378,7 +361,6 @@
         detector_field = detector_field_components@scatter_field
     else:
         detector_field = np.einsum('ijab,bk->ijka', detector_field_components, scatter_field)
->>>>>>> 900670ae
     
     # Apply collection efficiency modification
     detector_field *= efficiency
@@ -502,11 +484,10 @@
     a_perp = pol(L_perp)
     # both zero -> x a_parallel
     # polarization 45 -> x 1/sqrt(2)
-<<<<<<< HEAD
 
     orientation_r = np.array([np.cos(inclination)*np.cos(azimuth), np.cos(inclination)*np.sin(azimuth), np.sin(inclination)])
     phi = np.array([-np.sin(azimuth), np.cos(azimuth), 0])
-    theta = np.array([-np.sin(inclination)*np.sin(azimuth), -np.sin(inclination)*np.cos(azimuth), np.cos(inclination)])
+    theta = np.array([-np.sin(inclination)*np.cos(azimuth), -np.sin(inclination)*np.sin(azimuth), np.cos(inclination)])
 
 
     reference = np.array([np.cos(polarization_angle), np.sin(polarization_angle), np.zeros_like(polarization_angle)])
@@ -518,28 +499,11 @@
                     np.outer(a_perp*theta, theta@reference))
 
     return k**2/4/np.pi*polarization
-=======
-
-    orientation_r = np.array([np.cos(inclination)*np.cos(azimuth), np.cos(inclination)*np.sin(azimuth), np.sin(inclination)])
-    phi = np.array([-np.sin(azimuth), np.cos(azimuth), 0])
-    theta = np.array([-np.sin(inclination)*np.cos(azimuth), -np.sin(inclination)*np.sin(azimuth), np.cos(inclination)])
-
-
-    reference = np.array([np.cos(polarization_angle), np.sin(polarization_angle), np.zeros_like(polarization_angle)])
-
-
-
-    polarization = np.squeeze(np.outer(a_parallel*orientation_r, orientation_r@reference) + 
-                    np.outer(a_perp*phi, phi@reference) + 
-                    np.outer(a_perp*theta, theta@reference))
-
-    return k**2/4/np.pi*polarization
     # if (x > 0.1):
     #     print("Exceeded bounds of Rayleigh approximation")
     
     # 1j delay is not captured in polarizability. The physical origin is the scattered wave being spherical and the incoming being planar.
     # For the radius of curvature to match it needs an i phase change
->>>>>>> 900670ae
 
 
 def calculate_scatter_field_mie(angle, **kwargs):
@@ -603,11 +567,7 @@
 def calculate_scatter_field(multipolar=True, dipole=False, **kwargs):
     if multipolar:
         polarization_angle = kwargs['polarization_angle']
-<<<<<<< HEAD
-        return calculate_scatter_field_mie(np.pi, **kwargs)[0]*np.array([np.cos(polarization_angle), np.sin(polarization_angle), np.zeros_like(polarization_angle)])
-=======
         return calculate_scatter_field_mie(0, **kwargs)[0]*np.array([np.cos(polarization_angle), np.sin(polarization_angle), np.zeros_like(polarization_angle)])
->>>>>>> 900670ae
     
     if dipole:
         return calculate_scatter_field_dipole(**kwargs)
